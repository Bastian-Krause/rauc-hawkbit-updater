[client]
<<<<<<< HEAD
# host or IP and optional port
hawkbit_server            = 10.10.0.254:8080

# true = HTTPS, false = HTTP
ssl                       = false

# validate ssl certificate (only use if ssl is true)
ssl_verify                = false

# Tenant id
tenant_id                 = DEFAULT

# Target name (controller id)
target_name               = test-target

# Security token
auth_token                = cb115a721af28f781b493fa467819ef5

# Temporay file RAUC bundle should be downloaded to
bundle_download_location  = /tmp/bundle.raucb

# time in seconds to wait before retrying
retry_wait                = 60

# connection timeout in seconds
connect_timeout           = 20

# request timeout in seconds
timeout                   = 60

# debug, info, message, critical, error, fatal
log_level                 = message
=======
hawkbit_server            = 10.10.0.254:8080                    # host or IP and optional port
ssl                       = false                               # true = HTTPS, false = HTTP
ssl_verify                = false                               # validate ssl certificate (only use if ssl is true)
tenant_id                 = DEFAULT                             # Tenant id
target_name               = test-target                         # Target name (controller id),
auth_token                = cb115a721af28f781b493fa467819ef5    # Target security token.
# Or gateway_token can be used instead of auth_token
#gateway_token             = cb115a721af28f781b493fa467819ef5    # Gateway security token.
bundle_download_location  = /tmp/bundle.raucb                   # Temporay file RAUC bundle should be downloaded to.
retry_wait                = 60                                  # time in seconds to wait before retrying.
connect_timeout           = 20                                  # connection timeout in seconds.
timeout                   = 60                                  # request timeout in seconds.
log_level                 = message                             # debug, info, message, critical, error, fatal.
>>>>>>> 37100ca7

# Every key / value under [device] is sent to HawkBit (target attributes),
# and can be used in target filter.
[device]
mac_address               = ff:ff:ff:ff:ff:ff
hw_revision               = 2
model                     = T1<|MERGE_RESOLUTION|>--- conflicted
+++ resolved
@@ -1,5 +1,4 @@
 [client]
-<<<<<<< HEAD
 # host or IP and optional port
 hawkbit_server            = 10.10.0.254:8080
 
@@ -18,6 +17,9 @@
 # Security token
 auth_token                = cb115a721af28f781b493fa467819ef5
 
+# Or gateway_token can be used instead of auth_token
+#gateway_token             = cb115a721af28f781b493fa467819ef5
+
 # Temporay file RAUC bundle should be downloaded to
 bundle_download_location  = /tmp/bundle.raucb
 
@@ -32,21 +34,6 @@
 
 # debug, info, message, critical, error, fatal
 log_level                 = message
-=======
-hawkbit_server            = 10.10.0.254:8080                    # host or IP and optional port
-ssl                       = false                               # true = HTTPS, false = HTTP
-ssl_verify                = false                               # validate ssl certificate (only use if ssl is true)
-tenant_id                 = DEFAULT                             # Tenant id
-target_name               = test-target                         # Target name (controller id),
-auth_token                = cb115a721af28f781b493fa467819ef5    # Target security token.
-# Or gateway_token can be used instead of auth_token
-#gateway_token             = cb115a721af28f781b493fa467819ef5    # Gateway security token.
-bundle_download_location  = /tmp/bundle.raucb                   # Temporay file RAUC bundle should be downloaded to.
-retry_wait                = 60                                  # time in seconds to wait before retrying.
-connect_timeout           = 20                                  # connection timeout in seconds.
-timeout                   = 60                                  # request timeout in seconds.
-log_level                 = message                             # debug, info, message, critical, error, fatal.
->>>>>>> 37100ca7
 
 # Every key / value under [device] is sent to HawkBit (target attributes),
 # and can be used in target filter.
